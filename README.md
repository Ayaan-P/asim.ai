# Asimbot: WhatsApp Text Generation Model

This project aims to create a text generation model fine-tuned on WhatsApp chat data to mimic a specific individual's (Asim's) texting style.
DISCLAIMER: There may be some offensive outputs given the input data being unfiltered group chats. Neither Asim or I are responsible for the example outputs generated. 
The dataset used for the RL step is included. This includes around ~1000 example prompts with 3 outputs each. Along with the Gemini Flash ranking of each output.
<<<<<<< HEAD
I havent included the original dataset for privacy reasons her


Example snippet of the the final dataset:
{"text": "<USR_A> Inspite of the lock? <USR_A> That's crazy <USR_A> Rip scooter <USR_A> I mean there's no VIN as such <SYS> Yeah that’s true"}
{"text": "<USR_A> Lasted less than a month <USR_A> Can't really do much <USR_A> The one that got stolen <USR_A> Not a scam site it seems <SYS> Bro but this is ridiculous"}
=======
>>>>>>> 492875fa

## Project Journey: Fine-Tuning a Model on a Friend’s Chat Style

This section outlines the development process, challenges, and key learnings from building the Asimbot model.

1.  **Initial Idea & Goals**:
    *   **Goal:** Fine-tune a language model to imitate a friend’s chat style (Asim), creating a model that can generate realistic responses in casual conversation.
    *   **Stretch goal:** Implement reinforcement learning (RLHF) using friend feedback to further align the model to the desired style.

2.  **Early Experiments (GPT-2 Baseline)**:
    *   **Approach:** Initial attempts involved fine-tuning GPT-2 on raw message-response pairs.

3.  **Switching to Gemma 7B & Preprocessing Improvements**:
    *   **Model Change:** Moved to Gemma 7B with LoRA for parameter-efficient fine-tuning, leveraging its better base capabilities for conversational tasks.
    *   **Preprocessing Evolution:**
        *   Initial approach used a rigid sliding window for context.
        *   Next iteration used a large LLM API(gemini flash because its free) for dynamic, relevant context identification, but this was computationally expensive.
        *   **Final Strategy:** Implemented semantic retrieval by embedding messages and computing similarity to select the top N relevant context messages for each target response. This proved more efficient and produced significantly better input data for fine-tuning.

4.  **Fine-tuning Results**:
    *   Trained Gemma 7B (LoRA) on the improved dataset.
    *   **Outcomes:** Coherence significantly improved, and the model captured the tone, humor, and style of Asim’s chats better. Some variance remained, indicating potential for further improvement with RLHF.

5.  **RLHF Attempts**:
    *   **Original Plan:** Deploy an interactive bot and collect human rankings for RLHF.
    *   **Alternative Approach:**  LLM API(gemini flash because its free) to generate style-consistency scores for responses and train an RL model to maximize this score.

6.  **Current Status**:
    *   The submitted model is the Gemma 7B LoRA fine-tuned on the context-selected chat dataset.
    *   RLHF attempts are considered an exploratory effort and a direction for future work, rather than a completed component with demonstrable results.

7.  **Key Learnings**:
    *   Preprocessing is critical; significant gains came from improving context selection.
    *   RLHF implementation is non-trivial and harder to stabilize than expected, especially without large-scale human feedback.
    *   LLM-based feedback scoring is a promising direction but requires better reward shaping and training stability. Maybe a RAG evaluator would be great because i just have some text examples with the prompt right now.


## Project Components

The project is structured into several key components, reflecting the journey described above:

1.  **Data Processing (`build_whatsapp_dataset.py`, `process_chat.py`, `process_chat_llm.py`)**:
    *   **Purpose:** To extract and clean messages from raw WhatsApp chat export files (`.txt`) and structure them into conversational turns with relevant context.
    *   **Process:**
        *   The original `process_chat.py` script uses regex for basic parsing. It builds up a context until a message from the target and formats it liek this context <|response|> target_sender_message. Very Rudimentary. A second message from the tagret sender would have no context.
        *   `process_chat_llm.py` explored using an LLM for context-aware turn extraction (less used in the final pipeline due to cost). So, process_chat_llm.py uses the LLM's understanding of the conversation to intelligently select the context for each of the target sender's responses. 
        *   The primary script used is `build_whatsapp_dataset.py`, which implements both a simple sliding window and the more effective semantic retrieval method (embedding messages and selecting context based on similarity). The sliding window ensures that the target senders own prior messages are included. The semantic retrieval uses the all-mpnet-base-v2 model to select the select_k most simila(cosine) messages from the prior top_k messages. This script outputs data in JSONL format, where each entry contains a `"text"` field formatted as `"{context} <|response|> {msg}"`.

        *   The output of `build_whatsapp_dataset.py` is then manually processed(got a bit lazy and find replaced my own, Paul, Sam etcs names) to replace the `<|response|>` separator with special tokens like `<USR_A>`, `<USR_B>`, and `<SYS>` to explicitly mark conversational turns and the target sender's response.
    *   **Output:** JSONL files (e.g., `asim.jsonl`, `dataset.jsonl`) containing conversational turns formatted using special tokens, such as `"<USR_A> [Message from User A] <USR_B> [Message from User B] <SYS> [Asim's Response]"`.
    *   **Why this format?**  By presenting the model with the conversational history (marked by `<USR_A>`, `<USR_B>`, etc.) followed by the `<SYS>` token and then Asim's actual message, we train the model to generate text that *follows* the context and the `<SYS>` prompt, effectively learning the mapping from incoming messages to Asim's typical replies. The `train_asim_lora.py` script specifically uses the position of the `<SYS>` token to mask the loss before the response part, focusing the model on generating the text that follows the system prompt.

2.  **Base Model Preparation (`prepare_gemma.py`)**:
    *   **Purpose:** To prepare the base Gemma model and tokenizer for fine-tuning by adding an initial special token and resizing the embeddings.
    *   **Process:** This script loads the original `google/gemma-7b` model and its tokenizer, adds the `<|response|>` special token, and performs an initial resizing of the token embeddings to accommodate this new token. The modified model and tokenizer are saved to the `./resized_gemma` directory. This resized model serves as the base for subsequent fine-tuning with additional special tokens.
    *   **Output:** A Gemma model and tokenizer with an expanded vocabulary, saved in `./resized_gemma`.

3.  **Model Training (`train_asim_lora.py`)**:
    *   **Purpose:** To fine-tune a pre-trained large language model (LLM) on the processed conversational turn data.
    *   **Process:** The primary training script is `train_asim_lora.py`. It loads the base LLM (the resized Gemma model from `./resized_gemma`) and its tokenizer. It then adds the specific special tokens used for training (`<USR_A>`, `<USR_B>`, `<SYS>`, and `<SEP>`) to the tokenizer and performs a *second* resizing of the model's token embeddings to accommodate these additional tokens. The script then loads and tokenizes the dataset, which is expected to be formatted using these special tokens (as produced by the manual processing step). It uses Parameter-Efficient Fine-Tuning (PEFT), specifically LoRA, to train only a small number of additional parameters. The training objective is standard causal language modeling, with loss masking applied based on the position of the `<SYS>` token in the tokenized sequence, focusing training on generating the response part.
    *   **Output:** A fine-tuned model adapter (saved in directories like `results_asim_lora/`).

4.  **Reinforcement Learning from AI Feedback (RLAIF)**:
    *   **Purpose:** (Exploratory/Future Work) To further improve the model's ability to consistently generate text that matches Asim's specific style and tone by leveraging feedback from an external LLM.
    *   **Components:**
        *   **RLAIF Dataset Generation (`generate_rlaif_dataset.py`)**: Creates a dataset of prompts, multiple model-generated responses for each prompt, and preference rankings provided by a powerful external LLM.
        *   **Reward Model Training (`train_reward_model.py`)**: Trains a separate model (the Reward Model) that can predict a scalar "reward" score for any given prompt-response pair, reflecting how well it matches the desired style based on the RLAIF dataset rankings.
        *   **RL Fine-tuning (`rl_finetune_model.py`)**: Further fine-tunes the language model using reinforcement learning, guided by the trained Reward Model, to maximize the reward signal (this phase encountered stability issues).

4.  **Text Generation ( `cluster_generate.py`)**:
    *   **Purpose:** To load the fine-tuned model and generate text responses based on user prompts.
    *   **Process:**  `cluster_generate.py` loads the base LLM and then apply the trained PEFT adapter. They take a user prompt, format it into the expected input format (which should align with the training data format using special tokens), and use the fine-tuned model to generate a continuation. Custom stopping criteria are used to ensure the generation stops after a complete response is produced.
    *   **Output:** Generated text that mimics Asim's style in response to a given prompt.



## Getting Started

(Instructions on setting up the environment, installing dependencies, and running the scripts would go here, referencing the individual script requirements).<|MERGE_RESOLUTION|>--- conflicted
+++ resolved
@@ -1,17 +1,15 @@
 # Asimbot: WhatsApp Text Generation Model
 
 This project aims to create a text generation model fine-tuned on WhatsApp chat data to mimic a specific individual's (Asim's) texting style.
+
 DISCLAIMER: There may be some offensive outputs given the input data being unfiltered group chats. Neither Asim or I are responsible for the example outputs generated. 
 The dataset used for the RL step is included. This includes around ~1000 example prompts with 3 outputs each. Along with the Gemini Flash ranking of each output.
-<<<<<<< HEAD
 I havent included the original dataset for privacy reasons her
 
 
 Example snippet of the the final dataset:
 {"text": "<USR_A> Inspite of the lock? <USR_A> That's crazy <USR_A> Rip scooter <USR_A> I mean there's no VIN as such <SYS> Yeah that’s true"}
 {"text": "<USR_A> Lasted less than a month <USR_A> Can't really do much <USR_A> The one that got stolen <USR_A> Not a scam site it seems <SYS> Bro but this is ridiculous"}
-=======
->>>>>>> 492875fa
 
 ## Project Journey: Fine-Tuning a Model on a Friend’s Chat Style
 
